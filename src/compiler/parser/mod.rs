pub mod ast;

use chumsky::{
    prelude::{
        choice, filter_map, just, nested_delimiters, recursive, skip_then_retry_until, Simple,
    },
    select, Parser,
};

use crate::shared::{Span, Spanned};

use super::lexer::{Op, Token};

use self::ast::*;

pub(crate) fn parser() -> impl Parser<Token, Vec<Spanned<Stmt>>, Error = Simple<Token>> {
    let ident = select! { Token::Ident(name) => name.clone() }.labelled("identifier");

    let this = just(Token::This).to("this".to_string());

    let expr = recursive(|expr| {
        let ident = choice((ident.clone(), this)).map(Expr::Ident);

        let number = filter_map(|span: Span, tok| match tok {
            Token::Int(i) => Ok(Expr::Constant(Literal::Int(i.parse().unwrap()))),
            Token::Float(f) => Ok(Expr::Constant(Literal::Float(f.parse().unwrap()))),
            _ => Err(Simple::custom(span, "Not a number, expected int or float")),
        })
        .labelled("number");

        let value = select! {
            Token::Bool(b) => Expr::Constant(Literal::Bool(b)),
            Token::Char(c) => Expr::Constant(Literal::Char(c)),
            Token::Str(s) => Expr::Constant(Literal::String(s)),
        }
        .or(number);

        let items = expr
            .clone()
            .separated_by(just(Token::Ctrl(',')))
            .allow_trailing();

        let array = items
            .clone()
            .delimited_by(just(Token::Ctrl('[')), just(Token::Ctrl(']')))
            .map(Expr::Array)
            .labelled("array");

        let atom = choice((value, ident.clone(), array))
            .map_with_span(|expr, span| (expr, span))
            .or(expr
                .clone()
                .delimited_by(just(Token::Ctrl('(')), just(Token::Ctrl(')')))
                // Attempt to recover anything that looks like a parenthesised expression but contains errors
                .recover_with(nested_delimiters(
                    Token::Ctrl('('),
                    Token::Ctrl(')'),
                    [
                        (Token::Ctrl('['), Token::Ctrl(']')),
                        (Token::Ctrl('{'), Token::Ctrl('}')),
                    ],
                    |span| (Expr::Error, span),
                ))
                .map_with_span(|(expr, _), span| (expr, span)));

        let args = items
            .clone()
            .delimited_by(just(Token::Ctrl('(')), just(Token::Ctrl(')')))
            .map_with_span(|args, span: Span| (args, span))
            .repeated();

        // function calls have highest precedence
        let fun_call = atom.clone().then(args).foldl(|f, args| {
            let span = f.1.start..args.1.end;
            (
                Expr::Call {
                    fun: Box::new(f),
                    args: args.0,
                },
                span,
            )
        });

        // chained expression
        let op = just(Token::Op(Op::Dot)).to(BinOp::Chain);

        let chain = fun_call
            .clone()
            .then(op.then(fun_call).repeated())
            .foldl(|f, (op, g)| {
                let span = f.1.start..g.1.end;
                (
                    Expr::Binary {
                        lhs: Box::new(f),
                        op,
                        rhs: Box::new(g),
                    },
                    span,
                )
            });

        let op = choice((
            just(Token::Op(Op::Mul)).to(BinOp::Mul),
            just(Token::Op(Op::Div)).to(BinOp::Div),
        ));
        let product = chain
            .clone()
            .then(op.then(chain).repeated())
            .foldl(|a, (op, b)| {
                let span = a.1.start..b.1.end;
                (
                    Expr::Binary {
                        lhs: Box::new(a),
                        op,
                        rhs: Box::new(b),
                    },
                    span,
                )
            });

        let op = choice((
            just(Token::Op(Op::Not)).to(UnOp::Not),
            just(Token::Op(Op::Sub)).to(UnOp::Neg),
        ))
        .map_with_span(|op, span| (op, span));
        let unary = op.repeated().then(product.clone()).foldr(|op, a| {
            let span = op.1.start..a.1.end;
            (
                Expr::Unary {
                    op: op.0,
                    rhs: Box::new(a),
                },
                span,
            )
        });

        let op = choice((
            just(Token::Op(Op::Add)).to(BinOp::Add),
            just(Token::Op(Op::Sub)).to(BinOp::Sub),
        ));
        let sum = unary
            .clone()
            .then(op.then(unary).repeated())
            .foldl(|a, (op, b)| {
                let span = a.1.start..b.1.end;
                (
                    Expr::Binary {
                        lhs: Box::new(a),
                        op,
                        rhs: Box::new(b),
                    },
                    span,
                )
            });

        let op = choice((
            just(Token::Op(Op::Eq)).to(BinOp::Eq),
            just(Token::Op(Op::Ne)).to(BinOp::Ne),
            just(Token::Op(Op::Lt)).to(BinOp::Lt),
            just(Token::Op(Op::Gt)).to(BinOp::Gt),
            just(Token::Op(Op::Lte)).to(BinOp::Lte),
            just(Token::Op(Op::Gte)).to(BinOp::Gte),
        ));
        let comparison = sum
            .clone()
            .then(op.then(sum).repeated())
            .foldl(|a, (op, b)| {
                let span = a.1.start..b.1.end;
                (
                    Expr::Binary {
                        lhs: Box::new(a),
                        op,
                        rhs: Box::new(b),
                    },
                    span,
                )
            });

        let op = just(Token::Op(Op::And)).to(BinOp::And);
        let and_expr = comparison
            .clone()
            .then(op.then(comparison).repeated())
            .foldl(|a, (op, b)| {
                let span = a.1.start..b.1.end;
                (
                    Expr::Binary {
                        lhs: Box::new(a),
                        op,
                        rhs: Box::new(b),
                    },
                    span,
                )
            });

        let op = just(Token::Op(Op::Or)).to(BinOp::Or);
        let or_expr = and_expr
            .clone()
            .then(op.then(and_expr).repeated())
            .foldl(|a, (op, b)| {
                let span = a.1.start..b.1.end;
                (
                    Expr::Binary {
                        lhs: Box::new(a),
                        op,
                        rhs: Box::new(b),
                    },
                    span,
                )
            });
        or_expr
    });

    // outside of expr declaration to avoid left-recursion, probably because of let stmt parsing
    let op = just(Token::Op(Op::Assign)).to(BinOp::Assign);
    let assign = expr
        .clone()
        .then(op.then(expr.clone()).repeated())
        .foldl(|a, (op, b)| {
            let span = a.1.start..b.1.end;
            (Expr::Binary {
                lhs: Box::new(a),
                op,
                rhs: Box::new(b)
            }, span)
        });

    let expr = assign;

    let type_ = recursive(|type_| {
        let simple = select! {
          Token::Type(t) => match t.as_str() {
              "int" => Type::Int,
              "float" => Type::Float,
              "bool" => Type::Bool,
              "char" => Type::Char,
              "string" => Type::String,
              _ => panic!("unexpected type: {}", t),
          },
        }
        .labelled("type");

        let custom = ident.map(Type::Custom).labelled("custom type");

        let array = type_
            .clone()
            .delimited_by(just(Token::Ctrl('[')), just(Token::Ctrl(']')))
            .map(|t| Type::Array(Box::new(t)));

        choice((simple, custom, array))
    });

    // A variable with type
    let var = ident
        .clone()
        .then_ignore(just(Token::Ctrl(':')))
        .then(type_.clone())
        .map(|(name, type_)| Var { name, type_ });

    // A let expression (with optional initialization)
    let let_ = just(Token::Let)
        .ignore_then(var.clone())
        .then(
            just(Token::Op(Op::Assign))
                .ignore_then(expr.clone())
                .or_not(),
        )
        .map(|(var, value)| {
            Stmt::Decl(Decl::Let {
                name: var.name,
                type_: var.type_,
                value,
            })
        });

    // A return statement
    let return_ = just(Token::Return)
        .ignore_then(expr.clone())
        .map(|value| Stmt::Return(value));

    // An expression statement
    let expr_stmt = expr.clone().map(Stmt::Expr);

    // Parameters used in function declarations
    let params = var
        .clone()
        .map_with_span(|var, span| (var, span))
        .separated_by(just(Token::Ctrl(',')));

    // A block is a collection of statements
    let block = recursive(|block| {
        let block = block
            .delimited_by(just(Token::Ctrl('{')), just(Token::Ctrl('}')))
            // Attempt to recover anything that looks like a block but contains errors
            .recover_with(nested_delimiters(
                Token::Ctrl('{'),
                Token::Ctrl('}'),
                [
                    (Token::Ctrl('('), Token::Ctrl(')')),
                    (Token::Ctrl('['), Token::Ctrl(']')),
                ],
                |span| vec![(Stmt::Error, span)],
            ));

        // A while Loop
        let while_ = just(Token::While)
            .ignore_then(expr.clone())
            .then(block.clone())
            .map(|(cond, body)| Stmt::Loop(Loop::While { cond, body }));

        // A function declaration
        let fun_signature = just(Token::Fun)
            .ignore_then(ident.clone())
            .then(params.delimited_by(just(Token::Ctrl('(')), just(Token::Ctrl(')'))))
            .then(just(Token::Ctrl(':')).ignore_then(type_.clone()).or_not())
            .map(|((name, params), ret_type)| FunSignature {
                name,
                params,
                ret_type,
            });

        let fun_decl = fun_signature
            .clone()
            .then(block.clone())
            .map(|(signature, body)| Fun {
                name: signature.name,
                params: signature.params,
                ret_type: signature.ret_type,
                body,
            });

        let fun = fun_decl.clone().map(|fun| Stmt::Decl(Decl::Fun(fun)));

        // A conditional statement
        let if_ = just(Token::If)
            .ignore_then(expr.clone())
            .then(block.clone())
            .then(
                just(Token::Else)
                    .ignore_then(just(Token::If))
                    .ignore_then(expr.clone())
                    .then(block.clone())
                    .repeated(),
            )
            .then(just(Token::Else).ignore_then(block.clone()).or_not())
            .map(|(((if_, then), elif), else_)| Stmt::Cond {
                if_,
                then,
                elif,
                else_,
            });

        // A class declaration
        let has = just(Token::Has)
            .ignore_then(just(Token::Ctrl(':')))
            .ignore_then(
                var.clone()
                    .then_ignore(just(Token::Ctrl(';')))
                    .map_with_span(|var, span| (var, span))
                    .repeated(),
            )
            .or_not()
            .map(|vars| vars.unwrap_or_else(|| Vec::new()));

        let does = just(Token::Does)
            .ignore_then(just(Token::Ctrl(':')))
            .ignore_then(
                fun_decl
                    .clone()
                    .map_with_span(|fun, span| (fun, span))
                    .repeated(),
            )
            .or_not()
            .map(|funcs| funcs.unwrap_or_else(|| Vec::new()));

        let class = just(Token::Class)
            .ignore_then(ident.clone())
            .then(just(Token::Inherits).ignore_then(ident.clone()).or_not())
            .then(just(Token::Implements).ignore_then(ident.clone()).or_not())
            .then(
                has.then(does)
                    .delimited_by(just(Token::Ctrl('{')), just(Token::Ctrl('}'))),
            )
            .map(|(((name, inherits), implements), (has, does))| {
                Stmt::Decl(Decl::Class {
                    name,
                    inherits,
                    implements,
                    has,
                    does,
                })
            });

        let interface = just(Token::Interface)
            .ignore_then(ident.clone())
<<<<<<< HEAD
            .then(fun_signature
                .then_ignore(just(Token::Ctrl(';')))
                .map_with_span(|fun_sig, span| (fun_sig, span))
                .repeated()
                .delimited_by(just(Token::Ctrl('{')), just(Token::Ctrl('}'))))
            .map(|(name, should_do)| 
                Stmt::Decl(Decl::Interface { name, should_do }));

        let print_stmt = just(Token::Print)
            .ignore_then(expr.clone())
            .map(|value| Stmt::Print(value));

        // All possible statements
        let stmt = choice((
                let_,
            //   assign,
              return_,
              expr_stmt,
              print_stmt,
            ))
            .then_ignore(just(Token::Ctrl(';')))
            .or(choice((
                fun,
                if_,
                while_,
                class,
                interface,
            )))
            .map_with_span(|stmt, span: Span| (stmt, span));
            
        stmt.repeated()
=======
            .then(
                fun_signature
                    .then_ignore(just(Token::Ctrl(';')))
                    .map_with_span(|fun_sig, span| (fun_sig, span))
                    .repeated()
                    .delimited_by(just(Token::Ctrl('{')), just(Token::Ctrl('}'))),
            )
            .map(|(name, should_do)| Stmt::Decl(Decl::Interface { name, should_do }));

        // All possible statements
        let stmt = choice((
            let_, //   assign,
            return_, expr_stmt,
        ))
        .then_ignore(just(Token::Ctrl(';')))
        .or(choice((fun, if_, while_, class, interface)))
        .map_with_span(|stmt, span: Span| (stmt, span));
>>>>>>> ef855bca

        stmt.repeated()
    });

    block
}

#[cfg(test)]
mod tests {

    use chumsky::Stream;

    use crate::compiler::lexer::lexer;

    use super::*;

    fn parse_from(input: &str) -> Vec<Spanned<Stmt>> {
        let (tokens, lex_errs) = lexer().parse_recovery(input);
        assert!(lex_errs.is_empty());
        let tokens = tokens.unwrap();

        // println!("Tokens: {:?}", tokens);
        let len = input.chars().count();

        let (stmts, parse_errs) =
            parser().parse_recovery(Stream::from_iter(len..len + 1, tokens.into_iter()));

        println!("parse errors: {:?}", parse_errs);

        stmts.unwrap()
    }

    #[test]
    fn test_var_decl() {
        let src = "
let a: int;
let b: float;
let c: bool;
let d: char;
let e: string;
let f: [int];
let g: Custom;
";

        let stmts = parse_from(src);

        println!("{:?}", stmts);

        assert_eq!(
            stmts[0],
            (
                Stmt::Decl(Decl::Let {
                    name: "a".to_string(),
                    type_: Type::Int,
                    value: None
                }),
                1..12
            )
        );

        assert_eq!(
            stmts[1],
            (
                Stmt::Decl(Decl::Let {
                    name: "b".to_string(),
                    type_: Type::Float,
                    value: None
                }),
                13..26
            )
        );

        assert_eq!(
            stmts[2],
            (
                Stmt::Decl(Decl::Let {
                    name: "c".to_string(),
                    type_: Type::Bool,
                    value: None
                }),
                27..39
            )
        );

        assert_eq!(
            stmts[3],
            (
                Stmt::Decl(Decl::Let {
                    name: "d".to_string(),
                    type_: Type::Char,
                    value: None
                }),
                40..52
            )
        );

        assert_eq!(
            stmts[4],
            (
                Stmt::Decl(Decl::Let {
                    name: "e".to_string(),
                    type_: Type::String,
                    value: None
                }),
                53..67
            )
        );

        assert_eq!(
            stmts[5],
            (
                Stmt::Decl(Decl::Let {
                    name: "f".to_string(),
                    type_: Type::Array(Box::new(Type::Int)),
                    value: None
                }),
                68..81
            )
        );

        assert_eq!(
            stmts[6],
            (
                Stmt::Decl(Decl::Let {
                    name: "g".to_string(),
                    type_: Type::Custom("Custom".to_string()),
                    value: None
                }),
                82..96
            )
        );
    }

    #[test]
    fn test_fun_decl() {
        let src = "
fun foo(): int {
    return 1;
}
fun bar(a: int, b: float): float {
    return a + b;
}
fun baz(a: int, b: float) { }
";

        let stmts = parse_from(src);

        println!("stmts: {stmts:?}");

        assert_eq!(
            stmts[0],
            (
                Stmt::Decl(Decl::Fun(Fun {
                    name: "foo".to_string(),
                    params: vec![],
                    ret_type: Some(Type::Int),
                    body: vec![(
                        Stmt::Return((Expr::Constant(Literal::Int(1)), 29..30)),
                        22..31
                    )],
                })),
                1..33
            )
        );

        assert_eq!(
            stmts[1],
            (
                Stmt::Decl(Decl::Fun(Fun {
                    name: "bar".to_string(),
                    params: vec![
                        (
                            Var {
                                name: "a".to_string(),
                                type_: Type::Int,
                            },
                            42..48
                        ),
                        (
                            Var {
                                name: "b".to_string(),
                                type_: Type::Float,
                            },
                            50..58
                        ),
                    ],
                    ret_type: Some(Type::Float),
                    body: vec![(
                        Stmt::Return((
                            Expr::Binary {
                                lhs: Box::new((Expr::Ident("a".to_string()), 80..81)),
                                op: BinOp::Add,
                                rhs: Box::new((Expr::Ident("b".to_string()), 84..85))
                            },
                            80..85
                        )),
                        73..86
                    ),],
                })),
                34..88
            )
        );

        assert_eq!(
            stmts[2],
            (
                Stmt::Decl(Decl::Fun(Fun {
                    name: "baz".to_string(),
                    params: vec![
                        (
                            Var {
                                name: "a".to_string(),
                                type_: Type::Int,
                            },
                            97..103
                        ),
                        (
                            Var {
                                name: "b".to_string(),
                                type_: Type::Float,
                            },
                            105..113
                        ),
                    ],
                    ret_type: None,
                    body: vec![],
                })),
                89..118
            )
        );
    }

    #[test]
    fn test_class_decl() {
        let src = "
class Foo {
    does:
        fun foo(): int {
            return 1;
        }
}

class Point inherits Foo {
    has:
        x: float;
        y: float;
    
    does:
        fun new(): Point {
            this.a = 0.0;
            this.b = 0.0;
            return this;
        }
}

let a: int = 0;
";

        let stmts = parse_from(src);

        println!("{:?}", stmts);

        assert_eq!(
            stmts[0],
            (
                Stmt::Decl(Decl::Class {
                    name: "Foo".to_string(),
                    inherits: None,
                    implements: None,
                    has: vec![],
                    does: vec![(
                        Fun {
                            name: "foo".to_string(),
                            params: vec![],
                            ret_type: Some(Type::Int),
                            body: vec![(
                                Stmt::Return((Expr::Constant(Literal::Int(1)), 67..68)),
                                60..69
                            )],
                        },
                        31..79
                    )],
                }),
                1..81
            )
        );

        assert_eq!(
            stmts[1],
            (
                Stmt::Decl(Decl::Class {
                    name: "Point".to_string(),
                    inherits: Some("Foo".to_string()),
                    implements: None,
                    has: vec![
                        (
                            Var {
                                name: "x".to_string(),
                                type_: Type::Float,
                            },
                            127..136
                        ),
                        (
                            Var {
                                name: "y".to_string(),
                                type_: Type::Float,
                            },
                            145..154
                        ),
                    ],
                    does: vec![(
                        Fun {
                            name: "new".to_string(),
                            params: vec![],
                            ret_type: Some(Type::Custom("Point".to_string())),
                            body: vec![
                                (
                                    Stmt::Expr((
                                        Expr::Binary {
                                            lhs: Box::new((
                                                Expr::Binary {
                                                    lhs: Box::new((
                                                        Expr::Ident("this".to_string()),
                                                        209..213
                                                    )),
                                                    op: BinOp::Chain,
                                                    rhs: Box::new((
                                                        Expr::Ident("a".to_string()),
                                                        214..215
                                                    ))
                                                },
                                                209..215
                                            )),
                                            op: BinOp::Assign,
                                            rhs: Box::new((
                                                Expr::Constant(Literal::Float(0.0)),
                                                218..221
                                            )),
                                        },
                                        209..221
                                    )),
                                    209..222
                                ),
                                (
                                    Stmt::Expr((
                                        Expr::Binary {
                                            lhs: Box::new((
                                                Expr::Binary {
                                                    lhs: Box::new((
                                                        Expr::Ident("this".to_string()),
                                                        235..239
                                                    )),
                                                    op: BinOp::Chain,
                                                    rhs: Box::new((
                                                        Expr::Ident("b".to_string()),
                                                        240..241
                                                    ))
                                                },
                                                235..241
                                            )),
                                            op: BinOp::Assign,
                                            rhs: Box::new((
                                                Expr::Constant(Literal::Float(0.0)),
                                                244..247
                                            )),
                                        },
                                        235..247
                                    )),
                                    235..248
                                ),
                                (
                                    Stmt::Return((Expr::Ident("this".to_string()), 268..272)),
                                    261..273
                                ),
                            ],
                        },
                        178..283
                    )],
                }),
                83..285
            )
        );
    }

    #[test]
    fn test_interface_decl() {
        let src = "
interface Foo {
    fun foo();
}
interface Baz {
    fun faz(a: int, s: string);
}
";

        let stmts = parse_from(src);

        println!("{:?}", stmts);

        assert_eq!(
            stmts[0],
            (
                Stmt::Decl(Decl::Interface {
                    name: "Foo".to_string(),
                    should_do: vec![(
                        FunSignature {
                            name: "foo".to_string(),
                            params: vec![],
                            ret_type: None,
                        },
                        21..31
                    )],
                }),
                1..33
            )
        );

        assert_eq!(
            stmts[1],
            (
                Stmt::Decl(Decl::Interface {
                    name: "Baz".to_string(),
                    should_do: vec![(
                        FunSignature {
                            name: "faz".to_string(),
                            params: vec![
                                (
                                    Var {
                                        name: "a".to_string(),
                                        type_: Type::Int,
                                    },
                                    62..68
                                ),
                                (
                                    Var {
                                        name: "s".to_string(),
                                        type_: Type::String,
                                    },
                                    70..79
                                ),
                            ],
                            ret_type: None,
                        },
                        54..81
                    )],
                }),
                34..83
            )
        );
    }

    #[test]
    fn test_cond() {
        let src = "
if a == 1 {
    return 1;
}

if (a == 1) {
    return 1;
} else {
    return 2;
}

if (a == 1) {
    return 1;
} else if (a == 2) {
    return 2;
} else {
    return 3;
}";

        let stmts = parse_from(src);

        assert_eq!(
            stmts[0],
            (
                Stmt::Cond {
                    if_: (
                        Expr::Binary {
                            lhs: Box::new((Expr::Ident("a".to_string()), 4..5)),
                            op: BinOp::Eq,
                            rhs: Box::new((Expr::Constant(Literal::Int(1)), 9..10)),
                        },
                        4..10
                    ),
                    then: vec![(
                        Stmt::Return((Expr::Constant(Literal::Int(1)), 24..25)),
                        17..26
                    )],
                    elif: vec![],
                    else_: None,
                },
                1..28
            )
        );

        assert_eq!(
            stmts[1],
            (
                Stmt::Cond {
                    if_: (
                        Expr::Binary {
                            lhs: Box::new((Expr::Ident("a".to_string()), 34..35)),
                            op: BinOp::Eq,
                            rhs: Box::new((Expr::Constant(Literal::Int(1)), 39..40)),
                        },
                        33..41
                    ),
                    then: vec![(
                        Stmt::Return((Expr::Constant(Literal::Int(1)), 55..56)),
                        48..57
                    )],
                    elif: vec![],
                    else_: Some(vec![(
                        Stmt::Return((Expr::Constant(Literal::Int(2)), 78..79)),
                        71..80
                    )]),
                },
                30..82
            )
        );

        assert_eq!(
            stmts[2],
            (
                Stmt::Cond {
                    if_: (
                        Expr::Binary {
                            lhs: Box::new((Expr::Ident("a".to_string()), 88..89)),
                            op: BinOp::Eq,
                            rhs: Box::new((Expr::Constant(Literal::Int(1)), 93..94)),
                        },
                        87..95
                    ),
                    then: vec![(
                        Stmt::Return((Expr::Constant(Literal::Int(1)), 109..110)),
                        102..111
                    )],
                    elif: vec![(
                        (
                            Expr::Binary {
                                lhs: Box::new((Expr::Ident("a".to_string()), 123..124)),
                                op: BinOp::Eq,
                                rhs: Box::new((Expr::Constant(Literal::Int(2)), 128..129)),
                            },
                            122..130
                        ),
                        vec![(
                            Stmt::Return((Expr::Constant(Literal::Int(2)), 144..145)),
                            137..146
                        )],
                    ),],
                    else_: Some(vec![(
                        Stmt::Return((Expr::Constant(Literal::Int(3)), 167..168)),
                        160..169
                    ),]),
                },
                84..171
            )
        );
    }

    #[test]
    fn test_while_loop() {
        let src = "
let a: int = 0;
while (a < 10) {
    a = a + 1;
}";

        let stmts = parse_from(src);

        assert_eq!(
            stmts[1],
            (
                Stmt::Loop(Loop::While {
                    cond: (
                        Expr::Binary {
                            lhs: Box::new((Expr::Ident("a".to_string()), 24..25)),
                            op: BinOp::Lt,
                            rhs: Box::new((Expr::Constant(Literal::Int(10)), 28..30)),
                        },
                        23..31
                    ),
                    body: vec![(
                        Stmt::Expr((
                            Expr::Binary {
                                lhs: Box::new((Expr::Ident("a".to_string()), 38..39)),
                                op: BinOp::Assign,
                                rhs: Box::new((
                                    Expr::Binary {
                                        lhs: Box::new((Expr::Ident("a".to_string()), 42..43)),
                                        op: BinOp::Add,
                                        rhs: Box::new((Expr::Constant(Literal::Int(1)), 46..47)),
                                    },
                                    42..47
                                )),
                            },
                            38..47
                        )),
                        38..48
                    ),],
                }),
                17..50
            )
        );
    }

    #[test]
    fn test_asgmt() {
        let src = r#"
let a: int = 1;
let b: float = 2.0;
let c: bool = true;
let d: char = 'a';
let e: string = "hello";
let f: [int] = [1, 2, 3, 4, 5];
"#;

        let stmts = parse_from(src);

        assert_eq!(
            stmts[0],
            (
                Stmt::Decl(Decl::Let {
                    name: "a".to_string(),
                    type_: Type::Int,
                    value: Some((Expr::Constant(Literal::Int(1)), 14..15))
                }),
                1..16
            )
        );

        assert_eq!(
            stmts[1],
            (
                Stmt::Decl(Decl::Let {
                    name: "b".to_string(),
                    type_: Type::Float,
                    value: Some((Expr::Constant(Literal::Float(2.0)), 32..35))
                }),
                17..36
            )
        );

        assert_eq!(
            stmts[2],
            (
                Stmt::Decl(Decl::Let {
                    name: "c".to_string(),
                    type_: Type::Bool,
                    value: Some((Expr::Constant(Literal::Bool(true)), 51..55))
                }),
                37..56
            )
        );

        assert_eq!(
            stmts[3],
            (
                Stmt::Decl(Decl::Let {
                    name: "d".to_string(),
                    type_: Type::Char,
                    value: Some((Expr::Constant(Literal::Char('a')), 71..74))
                }),
                57..75
            )
        );

        assert_eq!(
            stmts[4],
            (
                Stmt::Decl(Decl::Let {
                    name: "e".to_string(),
                    type_: Type::String,
                    value: Some((Expr::Constant(Literal::String("hello".to_string())), 92..99))
                }),
                76..100
            )
        );

        assert_eq!(
            stmts[5],
            (
                Stmt::Decl(Decl::Let {
                    name: "f".to_string(),
                    type_: Type::Array(Box::new(Type::Int)),
                    value: Some((
                        Expr::Array(vec![
                            (Expr::Constant(Literal::Int(1)), 117..118),
                            (Expr::Constant(Literal::Int(2)), 120..121),
                            (Expr::Constant(Literal::Int(3)), 123..124),
                            (Expr::Constant(Literal::Int(4)), 126..127),
                            (Expr::Constant(Literal::Int(5)), 129..130),
                        ]),
                        116..131
                    ))
                }),
                101..132
            )
        );
    }

    #[test]
    fn test_field_asgmt() {
        let src = "
a.b = 5;
a.b.c.d = 7;
this.x = 0;
";

        let stmts = parse_from(src);

        assert_eq!(
            stmts[0],
            (
                Stmt::Expr((
                    Expr::Binary {
                        lhs: Box::new((
                            Expr::Binary {
                                lhs: Box::new((Expr::Ident("a".to_string()), 1..2)),
                                op: BinOp::Chain,
                                rhs: Box::new((Expr::Ident("b".to_string()), 3..4)),
                            },
                            1..4
                        )),
                        op: BinOp::Assign,
                        rhs: Box::new((Expr::Constant(Literal::Int(5)), 7..8)),
                    },
                    1..8
                )),
                1..9
            )
        );

        assert_eq!(
            stmts[1],
            (
                Stmt::Expr((
                    Expr::Binary {
                        lhs: Box::new((
                            Expr::Binary {
                                lhs: Box::new((
                                    Expr::Binary {
                                        lhs: Box::new((
                                            Expr::Binary {
                                                lhs: Box::new((
                                                    Expr::Ident("a".to_string()),
                                                    10..11
                                                )),
                                                op: BinOp::Chain,
                                                rhs: Box::new((
                                                    Expr::Ident("b".to_string()),
                                                    12..13
                                                )),
                                            },
                                            10..13
                                        )),
                                        op: BinOp::Chain,
                                        rhs: Box::new((Expr::Ident("c".to_string()), 14..15)),
                                    },
                                    10..15
                                )),
                                op: BinOp::Chain,
                                rhs: Box::new((Expr::Ident("d".to_string()), 16..17)),
                            },
                            10..17
                        )),
                        op: BinOp::Assign,
                        rhs: Box::new((Expr::Constant(Literal::Int(7)), 20..21)),
                    },
                    10..21
                )),
                10..22
            )
        );

        assert_eq!(
            stmts[2],
            (
                Stmt::Expr((
                    Expr::Binary {
                        lhs: Box::new((
                            Expr::Binary {
                                lhs: Box::new((Expr::Ident("this".to_string()), 23..27)),
                                op: BinOp::Chain,
                                rhs: Box::new((Expr::Ident("x".to_string()), 28..29)),
                            },
                            23..29
                        )),
                        op: BinOp::Assign,
                        rhs: Box::new((Expr::Constant(Literal::Int(0)), 32..33)),
                    },
                    23..33
                )),
                23..34
            )
        );
    }

    #[test]
    fn test_arithmetic_exp() {
        let src = "
a = 1 + 2;
b = 1 + 2 + 3;
c = 1 - a * b / 2 + 2;
d = (1 - a) * b / (2 + 2) + 3;
a = -1 + 2;
";

        let stmts = parse_from(src);
        println!("{:?}", stmts);
        // (1 + 2)
        assert_eq!(
            stmts[0],
            (
                Stmt::Expr((
                    Expr::Binary {
                        lhs: Box::new((Expr::Ident("a".to_string()), 1..2)),
                        op: BinOp::Assign,
                        rhs: Box::new((
                            Expr::Binary {
                                lhs: Box::new((Expr::Constant(Literal::Int(1)), 5..6)),
                                op: BinOp::Add,
                                rhs: Box::new((Expr::Constant(Literal::Int(2)), 9..10)),
                            },
                            5..10
                        )),
                    },
                    1..10
                )),
                1..11
            )
        );

        // ((1 + 2) + 3)
        assert_eq!(
            stmts[1],
            (
                Stmt::Expr((
                    Expr::Binary {
                        lhs: Box::new((Expr::Ident("b".to_string()), 12..13)),
                        op: BinOp::Assign,
                        rhs: Box::new((
                            Expr::Binary {
                                lhs: Box::new((
                                    Expr::Binary {
                                        lhs: Box::new((Expr::Constant(Literal::Int(1)), 16..17)),
                                        op: BinOp::Add,
                                        rhs: Box::new((Expr::Constant(Literal::Int(2)), 20..21)),
                                    },
                                    16..21
                                )),
                                op: BinOp::Add,
                                rhs: Box::new((Expr::Constant(Literal::Int(3)), 24..25))
                            },
                            16..25
                        )),
                    },
                    12..25
                )),
                12..26
            )
        );

        // ((1 - ((a * b) / 2)) + 2)
        assert_eq!(
            stmts[2],
            (
                Stmt::Expr((
                    Expr::Binary {
                        lhs: Box::new((Expr::Ident("c".to_string()), 27..28)),
                        op: BinOp::Assign,
                        rhs: Box::new((
                            Expr::Binary {
                                lhs: Box::new((
                                    Expr::Binary {
                                        lhs: Box::new((Expr::Constant(Literal::Int(1)), 31..32)),
                                        op: BinOp::Sub,
                                        rhs: Box::new((
                                            Expr::Binary {
                                                lhs: Box::new((
                                                    Expr::Binary {
                                                        lhs: Box::new((
                                                            Expr::Ident("a".to_string()),
                                                            35..36
                                                        )),
                                                        op: BinOp::Mul,
                                                        rhs: Box::new((
                                                            Expr::Ident("b".to_string()),
                                                            39..40
                                                        )),
                                                    },
                                                    35..40
                                                )),
                                                op: BinOp::Div,
                                                rhs: Box::new((
                                                    Expr::Constant(Literal::Int(2)),
                                                    43..44
                                                )),
                                            },
                                            35..44
                                        )),
                                    },
                                    31..44
                                )),
                                op: BinOp::Add,
                                rhs: Box::new((Expr::Constant(Literal::Int(2)), 47..48)),
                            },
                            31..48
                        )),
                    },
                    27..48
                )),
                27..49
            )
        );

        //  ((((1 - a) * b) / (2 + 2)) + 3)
        assert_eq!(
            stmts[3],
            (
                Stmt::Expr((
                    Expr::Binary {
                        lhs: Box::new((Expr::Ident("d".to_string()), 50..51)),
                        op: BinOp::Assign,
                        rhs: Box::new((
                            Expr::Binary {
                                lhs: Box::new((
                                    Expr::Binary {
                                        lhs: Box::new((
                                            Expr::Binary {
                                                lhs: Box::new((
                                                    Expr::Binary {
                                                        lhs: Box::new((
                                                            Expr::Constant(Literal::Int(1)),
                                                            55..56
                                                        )),
                                                        op: BinOp::Sub,
                                                        rhs: Box::new((
                                                            Expr::Ident("a".to_string()),
                                                            59..60
                                                        )),
                                                    },
                                                    54..61
                                                )),
                                                op: BinOp::Mul,
                                                rhs: Box::new((
                                                    Expr::Ident("b".to_string()),
                                                    64..65
                                                )),
                                            },
                                            54..65
                                        )),
                                        op: BinOp::Div,
                                        rhs: Box::new((
                                            Expr::Binary {
                                                lhs: Box::new((
                                                    Expr::Constant(Literal::Int(2)),
                                                    69..70
                                                )),
                                                op: BinOp::Add,
                                                rhs: Box::new((
                                                    Expr::Constant(Literal::Int(2)),
                                                    73..74
                                                )),
                                            },
                                            68..75
                                        )),
                                    },
                                    54..75
                                )),
                                op: BinOp::Add,
                                rhs: Box::new((Expr::Constant(Literal::Int(3)), 78..79)),
                            },
                            54..79
                        )),
                    },
                    50..79
                )),
                50..80
            )
        );

        // ((-1) + 2)
        assert_eq!(
            stmts[4],
            (
                Stmt::Expr((
                    Expr::Binary {
                        lhs: Box::new((Expr::Ident("a".to_string()), 81..82)),
                        op: BinOp::Assign,
                        rhs: Box::new((
                            Expr::Binary {
                                lhs: Box::new((
                                    Expr::Unary {
                                        op: UnOp::Neg,
                                        rhs: Box::new((Expr::Constant(Literal::Int(1)), 86..87)),
                                    },
                                    85..87
                                )),
                                op: BinOp::Add,
                                rhs: Box::new((Expr::Constant(Literal::Int(2)), 90..91))
                            },
                            85..91
                        ))
                    },
                    81..91
                )),
                81..92
            )
        );
    }

    #[test]
    fn test_function_calls() {
        let src = "
foo();
foo(a);
foo(a+b);
foo(a, b);
";

        let stmts = parse_from(src);
        println!("{:?}", stmts);

        assert_eq!(
            stmts[0],
            (
                Stmt::Expr((
                    Expr::Call {
                        fun: Box::new((Expr::Ident("foo".to_string()), 1..4)),
                        args: vec![],
                    },
                    1..6
                )),
                1..7
            )
        );

        assert_eq!(
            stmts[1],
            (
                Stmt::Expr((
                    Expr::Call {
                        fun: Box::new((Expr::Ident("foo".to_string()), 8..11)),
                        args: vec![(Expr::Ident("a".to_string()), 12..13),],
                    },
                    8..14
                )),
                8..15
            )
        );

        assert_eq!(
            stmts[2],
            (
                Stmt::Expr((
                    Expr::Call {
                        fun: Box::new((Expr::Ident("foo".to_string()), 16..19)),
                        args: vec![(
                            Expr::Binary {
                                lhs: Box::new((Expr::Ident("a".to_string()), 20..21)),
                                op: BinOp::Add,
                                rhs: Box::new((Expr::Ident("b".to_string()), 22..23)),
                            },
                            20..23
                        ),],
                    },
                    16..24
                )),
                16..25
            )
        );

        assert_eq!(
            stmts[3],
            (
                Stmt::Expr((
                    Expr::Call {
                        fun: Box::new((Expr::Ident("foo".to_string()), 26..29)),
                        args: vec![
                            (Expr::Ident("a".to_string()), 30..31),
                            (Expr::Ident("b".to_string()), 33..34),
                        ],
                    },
                    26..35
                )),
                26..36
            )
        );
    }

    #[test]
    fn test_boolean_exp() {
        let src = "
true;
false;
a && b;
a || b;
!a;
true || !false && a;
";

        let stmts = parse_from(src);
        println!("{:?}", stmts);

        assert_eq!(
            stmts[0],
            (
                Stmt::Expr((Expr::Constant(Literal::Bool(true)), 1..5)),
                1..6
            )
        );

        assert_eq!(
            stmts[1],
            (
                Stmt::Expr((Expr::Constant(Literal::Bool(false)), 7..12)),
                7..13
            )
        );

        assert_eq!(
            stmts[2],
            (
                Stmt::Expr((
                    Expr::Binary {
                        lhs: Box::new((Expr::Ident("a".to_string()), 14..15)),
                        op: BinOp::And,
                        rhs: Box::new((Expr::Ident("b".to_string()), 19..20)),
                    },
                    14..20
                )),
                14..21
            )
        );

        assert_eq!(
            stmts[3],
            (
                Stmt::Expr((
                    Expr::Binary {
                        lhs: Box::new((Expr::Ident("a".to_string()), 22..23)),
                        op: BinOp::Or,
                        rhs: Box::new((Expr::Ident("b".to_string()), 27..28)),
                    },
                    22..28
                )),
                22..29
            )
        );

        assert_eq!(
            stmts[4],
            (
                Stmt::Expr((
                    Expr::Unary {
                        op: UnOp::Not,
                        rhs: Box::new((Expr::Ident("a".to_string()), 31..32)),
                    },
                    30..32
                )),
                30..33
            )
        );

        assert_eq!(
            stmts[5],
            (
                Stmt::Expr((
                    Expr::Binary {
                        lhs: Box::new((Expr::Constant(Literal::Bool(true)), 34..38)),
                        op: BinOp::Or,
                        rhs: Box::new((
                            Expr::Binary {
                                lhs: Box::new((
                                    Expr::Unary {
                                        op: UnOp::Not,
                                        rhs: Box::new((
                                            Expr::Constant(Literal::Bool(false)),
                                            43..48
                                        )),
                                    },
                                    42..48
                                )),
                                op: BinOp::And,
                                rhs: Box::new((Expr::Ident("a".to_string()), 52..53)),
                            },
                            42..53
                        )),
                    },
                    34..53
                )),
                34..54
            )
        );
    }

    #[test]
    fn test_chain_exp() {
        let src = "
foo.a.b;
Foo.new();
";

        let stmts = parse_from(src);

        println!("{:?}", stmts);

        assert_eq!(
            stmts[0],
            (
                Stmt::Expr((
                    Expr::Binary {
                        lhs: Box::new((
                            Expr::Binary {
                                lhs: Box::new((Expr::Ident("foo".to_string()), 1..4)),
                                op: BinOp::Chain,
                                rhs: Box::new((Expr::Ident("a".to_string()), 5..6)),
                            },
                            1..6
                        )),
                        op: BinOp::Chain,
                        rhs: Box::new((Expr::Ident("b".to_string()), 7..8)),
                    },
                    1..8
                )),
                1..9
            )
        );

        assert_eq!(
            stmts[1],
            (
                Stmt::Expr((
                    Expr::Binary {
                        lhs: Box::new((Expr::Ident("Foo".to_string()), 10..13)),
                        op: BinOp::Chain,
                        rhs: Box::new((
                            Expr::Call {
                                fun: Box::new((Expr::Ident("new".to_string()), 14..17)),
                                args: vec![]
                            },
                            14..19
                        ))
                    },
                    10..19
                )),
                10..20
            )
        );
    }
    #[test]
    fn test_expr_stmt() {
        let src = "
a + 4 / call();
";

        let stmts = parse_from(src);

        println!("{:?}", stmts);

        assert_eq!(
            stmts[0],
            (
                Stmt::Expr((
                    Expr::Binary {
                        lhs: Box::new((Expr::Ident("a".to_string()), 1..2)),
                        op: BinOp::Add,
                        rhs: Box::new((
                            Expr::Binary {
                                lhs: Box::new((Expr::Constant(Literal::Int(4)), 5..6)),
                                op: BinOp::Div,
                                rhs: Box::new((
                                    Expr::Call {
                                        fun: Box::new((Expr::Ident("call".to_string()), 9..13)),
                                        args: vec![],
                                    },
                                    9..15
                                )),
                            },
                            5..15
                        )),
                    },
                    1..15
                ),),
                1..16
            )
        );
    }

    #[test]
    fn test_print_stmt() {
        let src = "
print a;
";

        let stmts = parse_from(src);

        println!("{:?}", stmts);

        assert_eq!(
            stmts[0],
            (
                Stmt::Print(
                    (Expr::Ident( "a".to_string()), 7..8),
                ),
                1..9
            )
        );
    }
}<|MERGE_RESOLUTION|>--- conflicted
+++ resolved
@@ -392,7 +392,6 @@
 
         let interface = just(Token::Interface)
             .ignore_then(ident.clone())
-<<<<<<< HEAD
             .then(fun_signature
                 .then_ignore(just(Token::Ctrl(';')))
                 .map_with_span(|fun_sig, span| (fun_sig, span))
@@ -424,25 +423,6 @@
             .map_with_span(|stmt, span: Span| (stmt, span));
             
         stmt.repeated()
-=======
-            .then(
-                fun_signature
-                    .then_ignore(just(Token::Ctrl(';')))
-                    .map_with_span(|fun_sig, span| (fun_sig, span))
-                    .repeated()
-                    .delimited_by(just(Token::Ctrl('{')), just(Token::Ctrl('}'))),
-            )
-            .map(|(name, should_do)| Stmt::Decl(Decl::Interface { name, should_do }));
-
-        // All possible statements
-        let stmt = choice((
-            let_, //   assign,
-            return_, expr_stmt,
-        ))
-        .then_ignore(just(Token::Ctrl(';')))
-        .or(choice((fun, if_, while_, class, interface)))
-        .map_with_span(|stmt, span: Span| (stmt, span));
->>>>>>> ef855bca
 
         stmt.repeated()
     });
